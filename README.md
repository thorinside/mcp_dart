# MCP(Model Context Protocol) for Dart

[![Pub Version](https://img.shields.io/pub/v/mcp_dart?color=blueviolet)](https://pub.dev/packages/mcp_dart)
[![likes](https://img.shields.io/pub/likes/mcp_dart?logo=dart)](https://pub.dev/packages/mcp_dart/score)

[Model Context Protocol](https://modelcontextprotocol.io/) (MCP) is an open protocol designed to enable seamless integration between LLM applications and external data sources and tools.

This library aims to provide a simple and intuitive way to implement MCP servers and clients in Dart, while adhering to the [MCP protocol spec](https://spec.modelcontextprotocol.io/). The goal is to make this SDK as similar as possible to the official SDKs available in other languages, ensuring a consistent developer experience across platforms.

## Requirements

- Dart SDK version ^3.0.0 or higher

Ensure you have the correct Dart SDK version installed. See <https://dart.dev/get-dart> for installation instructions.

## Features

- Stdio support (Server and Client)
<<<<<<< HEAD
- SSE support (Server only for now)
- Stream Transport using dart streams
=======
- StreamableHTTP support (Server and Client)
- SSE support (Server only) - Deprecated
>>>>>>> ae626ae3
- Tools
- Resources
- Prompts
- Sampling
- Roots

## Getting started

Below code is the simplest way to start the MCP server.

```dart
import 'package:mcp_dart/mcp_dart.dart';

void main() async {
  McpServer server = McpServer(
    Implementation(name: "mcp-example-server", version: "1.0.0"),
    options: ServerOptions(
      capabilities: ServerCapabilities(
        resources: ServerCapabilitiesResources(),
        tools: ServerCapabilitiesTools(),
      ),
    ),
  );

  server.tool(
    "calculate",
    description: 'Perform basic arithmetic operations',
    inputSchemaProperties: {
      'operation': {
        'type': 'string',
        'enum': ['add', 'subtract', 'multiply', 'divide'],
      },
      'a': {'type': 'number'},
      'b': {'type': 'number'},
    },
    callback: ({args, extra}) async {
      final operation = args!['operation'];
      final a = args['a'];
      final b = args['b'];
      return CallToolResult(
        content: [
          TextContent(
            text: switch (operation) {
              'add' => 'Result: ${a + b}',
              'subtract' => 'Result: ${a - b}',
              'multiply' => 'Result: ${a * b}',
              'divide' => 'Result: ${a / b}',
              _ => throw Exception('Invalid operation'),
            },
          ),
        ],
      );
    },
  );

  server.connect(StdioServerTransport());
}
```

## Usage

Once you compile your MCP server, you can compile the client using the below code.

```bash
dart compile exe example/server_stdio.dart -o ./server_stdio
```

Or just run it with JIT.

```bash
dart run example/server_stdio.dart
```

To configure it with the client (ex, Claude Desktop), you can use the below code.

```json
{
  "mcpServers": {
    "calculator_jit": {
      "command": "path/to/dart",
      "args": [
        "/path/to/server_stdio.dart"
      ]
    },
    "calculator_aot": {
      "command": "path/to/compiled/server_stdio",
    },
  }
}
```

## More examples

<https://github.com/leehack/mcp_dart/tree/main/example>

## Credits

This library is inspired by the following projects:

- <https://github.com/crbrotea/dart_mcp>
- <https://github.com/nmfisher/simple_dart_mcp_server><|MERGE_RESOLUTION|>--- conflicted
+++ resolved
@@ -16,13 +16,9 @@
 ## Features
 
 - Stdio support (Server and Client)
-<<<<<<< HEAD
-- SSE support (Server only for now)
-- Stream Transport using dart streams
-=======
 - StreamableHTTP support (Server and Client)
 - SSE support (Server only) - Deprecated
->>>>>>> ae626ae3
+- Stream Transport using dart streams (Server and Client in shared process)
 - Tools
 - Resources
 - Prompts
